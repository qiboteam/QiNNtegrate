--- conflicted
+++ resolved
@@ -79,15 +79,12 @@
             plt.plot(xlin, ytrue, label=f"Target n{i}", linewidth=2.5, color='red', alpha=0.6, ls='-')
             plt.plot(xlin, ypred, label=f"Simulation n{i}", linewidth=1.5, color='blue', alpha=0.7, ls='-.')
         plt.legend()
-<<<<<<< HEAD
-        plt.savefig(output_folder / f"output_plot_d{d+1}.png")
-=======
+
         plt.grid(True)
         plt.title("Integrand fit")
         plt.xlabel(r'$x$')
         plt.ylabel(r'$y$')
         plt.savefig(output_folder / f"output_plot_d{d+1}.pdf")
->>>>>>> 68fa70cc
         plt.close()
 
 
